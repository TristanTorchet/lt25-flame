import os
import random
import torch
import torchaudio
import numpy as np
from torch.utils.data import Dataset, DataLoader
from torchaudio.transforms import MFCC, MelSpectrogram, AmplitudeToDB
from datasets import load_dataset
import re
from collections import defaultdict
import aiohttp

SAMPLE_RATE = 16000

os.environ["HF_DATASETS_DOWNLOAD_TIMEOUT"] = "3600"  # 1 hour
os.environ["FSSPEC_HTTP_TIMEOUT"] = "3600"

class LibriSpeechASRDataset(Dataset):
    def __init__(self, split="train.100", 
                 max_audio_length=16000*10,  # 10 seconds max
                 min_audio_length=16000*1,   # 1 second min
                 background_frequency=0.2,   # Lower for ASR
                 background_volume=0.05,     # Lower for ASR
                 time_shift_ms=100.0,
                 num_mfcc=256,
                 use_mfcc=True,
                 max_samples=None,
                 tokenizer=None,
<<<<<<< HEAD
                 streaming=False):
=======
                 cache_dir="/export/work/apierro/datasets/cache"):
>>>>>>> 909e6481
        """
        LibriSpeech dataset for ASR with audio preprocessing
        
        Args:
            split: LibriSpeech split ("train.100", "train.360", "train.500", "validation", "test")
            max_audio_length: Maximum audio length in samples
            min_audio_length: Minimum audio length in samples
            background_frequency: Probability of adding background noise
            background_volume: Volume of background noise
            time_shift_ms: Time shift augmentation in milliseconds
            use_mfcc: Whether to use MFCC features or mel-spectrograms
            max_samples: Maximum number of samples to process
            tokenizer: Text tokenizer for labels (optional)
            streaming: Whether to use streaming mode for large datasets
        """
        
        self.max_audio_length = max_audio_length
        self.min_audio_length = min_audio_length
        self.background_frequency = background_frequency
        self.background_volume = background_volume
        self.time_shift_samples = int(SAMPLE_RATE * time_shift_ms / 1000)
        self.use_mfcc = use_mfcc
        self.max_samples = max_samples
        self.tokenizer = tokenizer
<<<<<<< HEAD
        self.streaming = streaming
        
        # Load LibriSpeech dataset
        print(f"Loading LibriSpeech {split} split...")
        self.dataset = load_dataset("openslr/librispeech_asr", split=split, trust_remote_code=True, streaming=streaming)
        
        # Initialize transforms
        self.mfcc_transform = MFCC(
            sample_rate=SAMPLE_RATE,
            n_mfcc=num_mfcc,
            melkwargs={
                'n_fft': 400,
                'n_mels': 40,
                'hop_length': 160,
                'win_length': 400,
                'f_min': 0.0,
                'f_max': SAMPLE_RATE // 2
            }
        ) if use_mfcc else None

=======
        self.cache_dir = cache_dir

        # Load LibriSpeech dataset
        print(f"Loading LibriSpeech {split} split...")
        self.dataset = load_dataset(
            "librispeech_asr",
            "clean",
            split=split,
            storage_options={'client_kwargs': {'timeout': aiohttp.ClientTimeout(total=3600)}},
            cache_dir=cache_dir
        )
        
        # Initialize transforms
        self.mfcc_transform = MFCC(sample_rate=SAMPLE_RATE, n_mfcc=256, melkwargs={'n_mels': 256}) if use_mfcc else None
        
>>>>>>> 909e6481
        # Prepare dataset
        self.prepare_dataset()
        
        print(f"Dataset prepared with {len(self.samples)} samples")
        print(f"Audio length stats: min={self.min_length:.2f}s, max={self.max_length:.2f}s, avg={self.avg_length:.2f}s")

    def create_character_tokenizer(self):
        """Create a simple character-level tokenizer"""
        chars = [
            '<blank>',  # 0 - CTC blank token
            ' ',        # 1 - space
            "'",        # 2 - apostrophe
        ] + [chr(i) for i in range(ord('a'), ord('z') + 1)]  # 3-28 - letters
        
        
        # Create mappings
        char_to_idx = {char: idx for idx, char in enumerate(chars)}
        idx_to_char = {idx: char for idx, char in enumerate(chars)}
        
        return char_to_idx, idx_to_char

    def prepare_dataset(self):
        """Prepare the dataset by filtering and processing samples"""
        self.samples = []
        audio_lengths = []
        
        print("Processing LibriSpeech samples...")
        
        # Create character tokenizer if none provided
        if self.tokenizer is None:
            self.char_to_idx, self.idx_to_char = self.create_character_tokenizer()
        
        for idx, sample in enumerate(self.dataset):
            if self.max_samples and idx >= self.max_samples:
                break
                
            audio_array = sample['audio']['array']
            text = sample['text']
            
            # Filter by audio length
            audio_length = len(audio_array)
            if audio_length < self.min_audio_length or audio_length > self.max_audio_length:
                continue
            
            # Clean text
            text = self.clean_text(text)
            
            # Tokenize text if using character tokenizer
            if self.tokenizer is None:
                text_tokens = self.tokenize_text(text)
            else:
                text_tokens = self.tokenizer(text)
            
            self.samples.append({
                'audio': audio_array,
                'text': text,
                'text_tokens': text_tokens,
                'speaker_id': sample['speaker_id'],
                'id': sample['id']
            })
            
            audio_lengths.append(audio_length / SAMPLE_RATE)  # Convert to seconds
        
        # Calculate statistics
        self.min_length = min(audio_lengths) if audio_lengths else 0
        self.max_length = max(audio_lengths) if audio_lengths else 0
        self.avg_length = sum(audio_lengths) / len(audio_lengths) if audio_lengths else 0
        
        if not self.streaming:
            print(f"Filtered dataset: {len(self.samples)} samples (from {len(self.dataset)} original)")

    def clean_text(self, text):
        """Clean and normalize text"""
        # Convert to lowercase
        text = text.lower()
        
        # Remove extra whitespace
        text = re.sub(r'\s+', ' ', text).strip()
        
        # Keep only letters, numbers, and basic punctuation
        text = re.sub(r'[^a-z0-9\s\.\,\?\!\-\']', '', text)
        
        return text
    
    def tokenize_text(self, text):
        """tokenization"""
        tokens = []
        for char in text:
            if char in self.char_to_idx:
                tokens.append(char)
            else:
                tokens.append('<unk>')  # Only if you want OOV handling
        
        return [self.char_to_idx[token] for token in tokens]

    def time_shift(self, waveform):
        """Apply time shift augmentation"""
        if self.time_shift_samples > 0 and len(waveform) > self.time_shift_samples:
            shift = random.randint(-self.time_shift_samples, self.time_shift_samples)
            return torch.roll(waveform, shifts=shift)
        return waveform

    def add_background_noise(self, waveform):
        """Add subtle background noise for ASR"""
        if random.random() < self.background_frequency:
            # Generate subtle white noise
            noise = torch.randn_like(waveform) * self.background_volume
            waveform = waveform + noise
        return waveform

    def process_audio(self, audio_array):
        """Process audio array and apply augmentations"""
        # Convert to tensor
        waveform = torch.tensor(audio_array, dtype=torch.float32)
        
        # Ensure single channel
        if waveform.dim() > 1:
            waveform = waveform.mean(0)
        
        # Apply augmentations (only during training)
        # if self.dataset.split._name.startswith('train'):
        #     waveform = self.time_shift(waveform)
        #     waveform = self.add_background_noise(waveform)
        
        # Normalize audio
        waveform = waveform / (waveform.abs().max() + 1e-8)
        
        return waveform

    def __len__(self):
        return len(self.samples)

    def __getitem__(self, idx):
        sample = self.samples[idx]
        
        # Process audio
        waveform = self.process_audio(sample['audio'])
        
        # Extract features
        if self.use_mfcc:
            features = self.mfcc_transform(waveform)
        else:
            features = AmplitudeToDB()(MelSpectrogram(sample_rate=SAMPLE_RATE)(waveform))
        
        return {
            'features': features,
            'text': sample['text'],
            'text_tokens': torch.tensor(sample['text_tokens'], dtype=torch.long),
            'speaker_id': sample['speaker_id'],
            'id': sample['id']
        }


def collate_fn(batch):
    """Custom collate function for variable length sequences"""
    # Sort batch by feature sequence length (descending)
    batch = sorted(batch, key=lambda x: x['features'].size(-1), reverse=True)
    
    # Get dimensions
    batch_size = len(batch)
    feature_dim = batch[0]['features'].size(0)
    max_feature_len = batch[0]['features'].size(1)
    max_text_len = max([len(item['text_tokens']) for item in batch])
    
    # Initialize tensors
    features = torch.zeros(batch_size, feature_dim, max_feature_len)
    feature_lengths = torch.zeros(batch_size, dtype=torch.long)
    text_tokens = torch.zeros(batch_size, max_text_len, dtype=torch.long)
    text_lengths = torch.zeros(batch_size, dtype=torch.long)
    
    # Fill tensors
    texts = []
    speaker_ids = []
    ids = []
    
    for i, item in enumerate(batch):
        # Features
        feat_len = item['features'].size(1)
        features[i, :, :feat_len] = item['features']
        feature_lengths[i] = feat_len
        
        # Text tokens
        text_len = len(item['text_tokens'])
        text_tokens[i, :text_len] = item['text_tokens']
        text_lengths[i] = text_len
        
        # Other info
        texts.append(item['text'])
        speaker_ids.append(item['speaker_id'])
        ids.append(item['id'])
    
    return {
        'features': features,
        'feature_lengths': feature_lengths,
        'text_tokens': text_tokens,
        'text_lengths': text_lengths,
        'texts': texts,
        'speaker_ids': speaker_ids,
        'ids': ids
    }


def collate_fn_ctc(batch):
    """CTC-specific collate function"""
    # Sort batch by feature sequence length (descending)
    batch = sorted(batch, key=lambda x: x['features'].size(-1), reverse=True)
    
    # Get dimensions
    batch_size = len(batch)
    feature_dim = batch[0]['features'].size(0)
    max_feature_len = batch[0]['features'].size(1)
    
    # Initialize tensors
    features = torch.zeros(batch_size, feature_dim, max_feature_len)
    feature_lengths = torch.zeros(batch_size, dtype=torch.long)
    
    # CTC requires concatenated targets
    all_targets = []
    target_lengths = []
    
    # Fill tensors
    texts = []
    speaker_ids = []
    ids = []
    
    for i, item in enumerate(batch):
        # Features
        feat_len = item['features'].size(1)
        features[i, :, :feat_len] = item['features']
        feature_lengths[i] = feat_len
        
        # For CTC: concatenate targets (without <sos>/<eos>)
        # Remove special tokens for CTC
        tokens = item['text_tokens']
        # Filter out special tokens (assuming they are first few indices)
        clean_tokens = [t for t in tokens if t >= 4]  # Skip <pad>, <unk>, <sos>, <eos>
        
        all_targets.extend(clean_tokens)
        target_lengths.append(len(clean_tokens))
        
        # Other info
        texts.append(item['text'])
        speaker_ids.append(item['speaker_id'])
        ids.append(item['id'])
    
    return {
        'features': features,
        'feature_lengths': feature_lengths,
        'targets': torch.tensor(all_targets, dtype=torch.long),  # Concatenated
        'target_lengths': torch.tensor(target_lengths, dtype=torch.long),
        'texts': texts,
        'speaker_ids': speaker_ids,
        'ids': ids
    }


# Example usage and testing
<<<<<<< HEAD
def create_asr_dataloaders(batch_size=16, max_samples=1000, use_ctc=False, num_mfcc=256, streaming=False):
=======
def create_asr_dataloaders(batch_size=16, max_samples=1000, use_ctc=False, num_mfcc=256, cache_dir="/export/work/apierro/datasets/cache"):
>>>>>>> 909e6481
    """Create train and validation dataloaders for ASR"""
    
    # Create datasets
    train_dataset = LibriSpeechASRDataset(
        split="train.360",
        max_samples=max_samples,
        num_mfcc=num_mfcc,
<<<<<<< HEAD
        streaming=streaming,
    )
    
    val_dataset = LibriSpeechASRDataset(
        split="test.other",
        max_samples=max_samples//5,
        num_mfcc=num_mfcc,
        streaming=streaming,
=======
        cache_dir=cache_dir,
    )
    
    val_dataset = LibriSpeechASRDataset(
        split="test",
        max_samples=max_samples//5,
        num_mfcc=num_mfcc,
        cache_dir=cache_dir,
>>>>>>> 909e6481
    )
    
    # Choose collate function based on model type
    collate_function = collate_fn_ctc if use_ctc else collate_fn
    
    # Create dataloaders
    train_loader = DataLoader(
        train_dataset, 
        batch_size=batch_size, 
        shuffle=True,
        collate_fn=collate_function
    )
    
    val_loader = DataLoader(
        val_dataset, 
        batch_size=batch_size, 
        shuffle=False,
        collate_fn=collate_function
    )
    
    return train_loader, val_loader, train_dataset.char_to_idx, train_dataset.idx_to_char


def create_ctc_loss_function(char_to_idx):
    """Create CTC loss function with blank token"""
    # CTC needs a blank token (usually index 0)
    blank_idx = char_to_idx['<blank>']  
    return torch.nn.CTCLoss(blank=blank_idx, reduction='mean', zero_infinity=True)


# Test the dataset with CTC
if __name__ == "__main__":
    # Test with CTC collate function
    train_loader, val_loader, char_to_idx, idx_to_char = create_asr_dataloaders(
        max_samples=5, 
        use_ctc=True,
        streaming=True,
        num_mfcc=13
    )
    
    print(f"Vocabulary size: {len(char_to_idx)}")
    print(f"Blank token index: {char_to_idx['<blank>']}")
    
    # Print sample batch for CTC
    for batch in train_loader:
        print(f"Features shape: {batch['features'].shape}")
        print(f"Feature lengths: {batch['feature_lengths']}")
        print(f"Targets shape after concat: {batch['targets'].shape}")  # Concatenated
        print(f"Target lengths element one: {batch['target_lengths'][0]}")
        print(f"Target lengths: {batch['target_lengths']}")
        print(f"Sample texts: {batch['texts'][:2]}")
        
        # Example CTC loss calculation
        ctc_loss = create_ctc_loss_function(char_to_idx)
        
        # Simulate model output (random logits)
        batch_size = batch['features'].size(0)
        vocab_size = len(char_to_idx)
        max_time = batch['features'].size(2)
        
        # Fake model output: [time, batch, vocab]
        log_probs = torch.randn(max_time, batch_size, vocab_size).log_softmax(2)
        
        # CTC loss
        loss = ctc_loss(
            log_probs,
            batch['targets'],
            batch['feature_lengths'], 
            batch['target_lengths']
        )
        print(f"Example CTC loss: {loss.item():.4f}")
        break<|MERGE_RESOLUTION|>--- conflicted
+++ resolved
@@ -26,11 +26,8 @@
                  use_mfcc=True,
                  max_samples=None,
                  tokenizer=None,
-<<<<<<< HEAD
-                 streaming=False):
-=======
-                 cache_dir="/export/work/apierro/datasets/cache"):
->>>>>>> 909e6481
+                 streaming=False
+                 cache_dir=None):
         """
         LibriSpeech dataset for ASR with audio preprocessing
         
@@ -55,12 +52,21 @@
         self.use_mfcc = use_mfcc
         self.max_samples = max_samples
         self.tokenizer = tokenizer
-<<<<<<< HEAD
         self.streaming = streaming
         
+        self.cache_dir = cache_dir
+
         # Load LibriSpeech dataset
         print(f"Loading LibriSpeech {split} split...")
-        self.dataset = load_dataset("openslr/librispeech_asr", split=split, trust_remote_code=True, streaming=streaming)
+        if cache_dir is None:
+            cache_dir = "/export/work/apierro/datasets/cache"
+
+        self.dataset = load_dataset("openslr/librispeech_asr", 
+                                    split=split, 
+                                    storage_options={'client_kwargs': {'timeout': aiohttp.ClientTimeout(total=3600)}},
+                                    trust_remote_code=True, 
+                                    streaming=streaming, 
+                                    cache_dir=cache_dir)
         
         # Initialize transforms
         self.mfcc_transform = MFCC(
@@ -76,23 +82,6 @@
             }
         ) if use_mfcc else None
 
-=======
-        self.cache_dir = cache_dir
-
-        # Load LibriSpeech dataset
-        print(f"Loading LibriSpeech {split} split...")
-        self.dataset = load_dataset(
-            "librispeech_asr",
-            "clean",
-            split=split,
-            storage_options={'client_kwargs': {'timeout': aiohttp.ClientTimeout(total=3600)}},
-            cache_dir=cache_dir
-        )
-        
-        # Initialize transforms
-        self.mfcc_transform = MFCC(sample_rate=SAMPLE_RATE, n_mfcc=256, melkwargs={'n_mels': 256}) if use_mfcc else None
-        
->>>>>>> 909e6481
         # Prepare dataset
         self.prepare_dataset()
         
@@ -350,19 +339,14 @@
 
 
 # Example usage and testing
-<<<<<<< HEAD
 def create_asr_dataloaders(batch_size=16, max_samples=1000, use_ctc=False, num_mfcc=256, streaming=False):
-=======
-def create_asr_dataloaders(batch_size=16, max_samples=1000, use_ctc=False, num_mfcc=256, cache_dir="/export/work/apierro/datasets/cache"):
->>>>>>> 909e6481
     """Create train and validation dataloaders for ASR"""
     
     # Create datasets
     train_dataset = LibriSpeechASRDataset(
-        split="train.360",
+        split="train.100",
         max_samples=max_samples,
         num_mfcc=num_mfcc,
-<<<<<<< HEAD
         streaming=streaming,
     )
     
@@ -371,16 +355,6 @@
         max_samples=max_samples//5,
         num_mfcc=num_mfcc,
         streaming=streaming,
-=======
-        cache_dir=cache_dir,
-    )
-    
-    val_dataset = LibriSpeechASRDataset(
-        split="test",
-        max_samples=max_samples//5,
-        num_mfcc=num_mfcc,
-        cache_dir=cache_dir,
->>>>>>> 909e6481
     )
     
     # Choose collate function based on model type
